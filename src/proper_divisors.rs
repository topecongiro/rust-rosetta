// Implements http://rosettacode.org/wiki/Proper_divisors
<<<<<<< HEAD

=======
use std::num::Float;
>>>>>>> 1472931a

// Populate input vector with prime numbers < maxvalue
fn add_more_prime_numbers(v:&mut Vec<usize>,maxvalue:usize) {
    let mut prime:usize=v[v.len()-1];
    if prime <= 2 {prime=1;} // start with odd number
    loop {
        prime+=2;
        if prime >= maxvalue {break;}
        let mut isprime=true;
        let ceiling = (prime as f64).sqrt() as usize;
        // check below sqrt(prime)
        for i in v.iter().skip(1).take_while(|&i| *i <= ceiling) {
            if prime % *i == 0 {
                isprime=false;
                break;
            }
        }
        if isprime {
                v.push(prime);
        }
    }
}

// Get proper divisors
fn find_divisors(primes:&mut Vec<usize>, num:usize) -> Vec<usize> {
    assert!(num > 0);
    if num == 1 {return Vec::new()}
    let mut kprime_factors=vec![1];
    let ceiling = ((num as f64).sqrt()  as usize) + 1;
    add_more_prime_numbers(primes,ceiling);
    // Filter all primes num % p == 0
    let prime_factors:Vec<usize> =
                            primes.iter()
                            .filter(|&p| num % *p == 0)
                            .map(|&n| n)
                            .collect();
    // Check all k*p p..ceiling
    // Following code is ineffective (due to duplicates) but simple
    for p in prime_factors {
        let mut kp=p;
        while kp < ceiling {
            if num % kp == 0 {
                kprime_factors.push(kp);
                kprime_factors.push(num/kp)}
            kp += p;
        }
    }
    kprime_factors.sort();
    kprime_factors.dedup();
    return kprime_factors;
}

#[allow(dead_code)]
fn proper_divisors(num:usize) -> Vec<usize> {
    let mut primes:Vec<usize>=vec![2,3];
    return find_divisors(&mut primes,num);
}

fn main() {
    let mut primes:Vec<usize>=vec![2,3]; // reusable prime number array

    // Show the proper divisors of the numbers 1 to 10 inclusive.
    for i in 1..11 {
        print!("{}: ", i);
        println!("{:?}", find_divisors(&mut primes,i));
    }

    //Find a number in the range 1 to 20,000
    //with the most proper divisors.
    let mut max_divs:(usize, Vec<usize>)=(0,Vec::new());
    for n in (1..20001) {
        let div_q = find_divisors(&mut primes,n).len();
        if div_q > max_divs.0 {
            max_divs.0 = div_q;
            max_divs.1.clear();
            max_divs.1.push(n);
        } else if div_q == max_divs.0 {
            max_divs.1.push(n);
        }
    }
    println!("Most divisors a number within 1 to 20000 has: {}",  max_divs.0);
    print!("Numbers with {} divisors: ", max_divs.0);
    println!("{:?}", max_divs.1);
}

#[test]
fn test_divisors() {
    assert!(proper_divisors(6) == vec!(1,2,3));
    assert!(proper_divisors(100) == vec!(1,2,4,5,10,20,25,50));
}<|MERGE_RESOLUTION|>--- conflicted
+++ resolved
@@ -1,9 +1,5 @@
 // Implements http://rosettacode.org/wiki/Proper_divisors
-<<<<<<< HEAD
-
-=======
 use std::num::Float;
->>>>>>> 1472931a
 
 // Populate input vector with prime numbers < maxvalue
 fn add_more_prime_numbers(v:&mut Vec<usize>,maxvalue:usize) {
@@ -56,12 +52,7 @@
     return kprime_factors;
 }
 
-#[allow(dead_code)]
-fn proper_divisors(num:usize) -> Vec<usize> {
-    let mut primes:Vec<usize>=vec![2,3];
-    return find_divisors(&mut primes,num);
-}
-
+#[cfg(not(test))]
 fn main() {
     let mut primes:Vec<usize>=vec![2,3]; // reusable prime number array
 
@@ -91,6 +82,11 @@
 
 #[test]
 fn test_divisors() {
+    fn proper_divisors(num:usize) -> Vec<usize> {
+        let mut primes:Vec<usize>=vec![2,3];
+        return find_divisors(&mut primes,num);
+    }
+
     assert!(proper_divisors(6) == vec!(1,2,3));
     assert!(proper_divisors(100) == vec!(1,2,4,5,10,20,25,50));
 }