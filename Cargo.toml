[package]
name = "rust-rosetta"
version = "0.0.1"
build = "build.rs"
authors = [
    "Andrew Hobden, https://github.com/Hoverbear",
    "Adolfo Ochagavía, https://github.com/aochagavia",
    "Paolo Falabella, https://github.com/pfalabella",
    "Boris Egorov, https://github.com/JIghtuse",
    "Joe Schafer, https://github.com/jschaf",
    "Thomas P, https://github.com/TisButMe",
    "Bjarki Ágúst Guðmundsson, https://github.com/SuprDewd",
    "Thiez, https://github.com/Thiez",
    "Simon Morris simon,-https://github.com/morris",
    "eliovir, https://github.com/eliovir",
    "Joshua Yanovski, https://github.com/pythonesque",
    "Nicolas Barbey, https://github.com/nbarbey",
    "yuanchenyang, https://github.com/yuanchenyang",
    "Jonathan S, https://github.com/gereeter",
    "JakeMick, https://github.com/JakeMick",
    "Rohan Prinja, https://github.com/wenderen",
    "Andres Nötzli, https://github.com/4tXJ7f",
    "Eric S. Bullington, https://github.com/esbullington",
    "Gulshan Singh, https://github.com/gsingh93",
    "SiegeLord, https://github.com/SiegeLord",
    "Tim Joseph Dumol, https://github.com/TimDumol",
    "Utkarsh Kukreti, https://github.com/utkarshkukreti",
    "Florian MOREL, https://github.com/Einh06",
    "webmobster, https://github.com/webmobster",
    "Mathias Labeyrie, https://github.com/Nojan",
    "Wei Yen, https://github.com/yen223",
    "Hugh Manning, https://github.com/hmanning77",
    "Gavin Baker, https://github.com/gavinb",
    "Rupert Lane, https://github.com/rupertl",
    "Joshua Skootsky, https://github.com/JoshuaSkootsky",
    "James Hurst, https://github.com/jamesrhurst",
    "Yukang Chen, https://github.com/chenyukang",
    "Rahul Sharma, https://github.com/creativcoder",
    "Rootul Patel, https://github.com/rootulp",
    "Frank McSherry, http://github.com/frankmcsherry",
    "Bartosz Marcinkowski, https://github.com/bm371613",
    "Yale Cason, https://github.com/ghotiphud",
    "Makoto Nakashima, https://github.com/gifnksm",
    "Marvin Löbel, https://github.com/Kimundi",
    "Raphael Heitjohann, https://github.com/trideon3",
    "Glen De Cauwsemaecker, https://github.com/glendc",
    "Amos Bird, https://github.com/amosbird",
    "Brian Schmitz, https://github.com/foodhype",
    "Juan Vidal Pich, https://github.com/juanevp",
    "Peter Jacobs, https://github.com/crespyl",
    "Alex Globus, https://github.com/aglobus",
    "Tair Rzayev, https://github.com/tairrzayev",
    "Mathieu David, https://github.com/azerupi",
    "Keiichi Watanabe, https://github.com/kw-udon",
    "ZoomRmc, https://github.com/zoomrmc",
    "Kevin Darlington, https://github.com/kdar",
    "Andy Russell, https://github.com/euclio",
    "Joel S, https://github.com/bitrauser",
    "Stefan Bostain, https://github.com/zilulil",
    "Fernando Gimenez, https://github.com/pijamarda",
    "Michael Huynh, https://github.com/miqid",
<<<<<<< HEAD
    "Marc Tiehuis, https://github.com/tiehuis"
=======
    "Dillon Tracy, https://github.com/ibnopcit"
>>>>>>> 9860c6e2
]

[features]
with-gtk = ["gtk"]
with-ncurses = ["ncurses"]

[dependencies]
docopt = "0.6"
eventual = { git = "https://github.com/carllerche/eventual" }
hyper = "0.7"
libc = "0.2"
num = "0.1"
permutohedron = "0.2"
rand = "0.3"
regex = "0.1"
rustc-serialize = "0.3"
rust-crypto = "0.2"
time = "0.1"
unicode-segmentation = "0.1"
url = "0.5"

[target.'cfg(unix)'.dependencies]
rustbox = "0.8"

# requires GTK library
gtk = { git = "https://github.com/gtk-rs/gtk.git", optional = true }

# required ncurses library
ncurses = { version = "5.80", optional = true }

# subcrates
[dependencies.use-another-language-to-call-a-function]
path = "src/use_another_language_to_call_a_function"

[dependencies.factorial-plugin]
path = "src/factorial_plugin"

[build-dependencies]
lazy_static = "0.1"
regex = "0.1"
toml = "0.1"
unicode-segmentation = "0.1.2"
walkdir = "0.1"

[dependencies.schedule_recv]
git = "https://github.com/PeterReid/schedule_recv"

[[bin]]
# http://rosettacode.org/wiki/100_doors
name = "100_doors"
path = "src/100_doors.rs"

[[bin]]
# http://rosettacode.org/wiki/100_doors
name = "100_doors_unoptimized"
path = "src/100_doors_unoptimized.rs"

[[bin]]
# http://rosettacode.org/wiki/2048
name = "2048"
path = "src/2048.rs"

[[bin]]
# http://rosettacode.org/wiki/24_game
name = "24_game"
path = "src/24_game.rs"

[[bin]]
# http://rosettacode.org/wiki/24_game
name = "24_game_rpn"
path = "src/24_game_rpn.rs"

[[bin]]
# http://rosettacode.org/wiki/24_game/Solve
name = "24_game_solve"
path = "src/24_game/solve.rs"

[[bin]]
# http://rosettacode.org/wiki/99_Bottles_of_Beer
name = "99_bottles_of_beer"
path = "src/99_bottles_of_beer.rs"

[[bin]]
# http://rosettacode.org/wiki/9_billion_names_of_God_the_integer
name = "9_billion_names_of_god_the_integer"
path = "src/9_billion_names_of_god_the_integer.rs"

[[bin]]
# http://rosettacode.org/wiki/A+B
name = "a_plus_b"
path = "src/a_plus_b.rs"
test = false

[[bin]]
# http://rosettacode.org/wiki/ABC_Problem
name = "abc_problem"
path = "src/abc_problem.rs"

[[bin]]
# http://rosettacode.org/wiki/Abstract_type
name = "abstract_type"
path = "src/abstract_type.rs"

[[bin]]
# http://rosettacode.org/wiki/Accumulator_factory
name = "accumulator_factory"
path = "src/accumulator_factory.rs"

[[bin]]
# http://rosettacode.org/wiki/Ackermann_function
name = "ackermann_function"
path = "src/ackermann_function.rs"

[[bin]]
# http://rosettacode.org/wiki/Active_object
name = "active_object"
path = "src/active_object.rs"

[[bin]]
# http://rosettacode.org/wiki/Address_of_a_variable
name = "address_of_a_variable"
path = "src/address_of_a_variable.rs"

[[bin]]
# http://rosettacode.org/wiki/Arithmetic-geometric_mean
name = "agm"
path = "src/agm.rs"

[[bin]]
# http://rosettacode.org/wiki/AKS_test_for_primes
name = "aks_test_for_primes"
path = "src/aks_test_for_primes.rs"

[[bin]]
# http://rosettacode.org/wiki/Align_columns
name = "align_columns"
path = "src/align_columns.rs"

[[bin]]
# http://rosettacode.org/wiki/Aliquot_sequence_classifications
name = "aliquot_sequence_classifications"
path = "src/aliquot_sequence_classifications.rs"

[[bin]]
# http://rosettacode.org/wiki/Almost_prime
name = "almost_prime"
path = "src/almost_prime.rs"

[[bin]]
# http://rosettacode.org/wiki/Amicable_pairs
name = "amicable_pairs"
path = "src/amicable_pairs.rs"

[[bin]]
# http://rosettacode.org/wiki/Anagrams
name = "anagrams"
path = "src/anagrams.rs"

[[bin]]
# http://rosettacode.org/wiki/Anonymous_recursion
name = "anonymous_recursion"
path = "src/anonymous_recursion.rs"

[[bin]]
# http://rosettacode.org/wiki/Arena_storage_pool
name = "arena_storage_pool"
path = "src/arena_storage_pool.rs"
test = false

[[bin]]
# http://rosettacode.org/wiki/Arithmetic-geometric_mean
name = "arithmetic-geometric_mean"
path = "src/arithmetic-geometric_mean.rs"

[[bin]]
# http://rosettacode.org/wiki/Arithmetic/Complex
name = "arithmetic_complex"
path = "src/arithmetic/complex.rs"
test = false

[[bin]]
# http://rosettacode.org/wiki/Arithmetic/Integer
name = "arithmetic_integer"
path = "src/arithmetic/integer.rs"
test = false

[[bin]]
# http://rosettacode.org/wiki/Arithmetic/Rational
name = "arithmetic_rational"
path = "src/arithmetic/rational.rs"

[[bin]]
# http://www.rosettacode.org/wiki/Array_concatenation
name = "array_concatenation"
path = "src/array_concatenation.rs"

[[bin]]
# http://www.rosettacode.org/wiki/Array_length
name = "array_length"
path = "src/array_length.rs"

[[bin]]
# http://rosettacode.org/wiki/Arrays
name = "arrays"
path = "src/arrays.rs"

[[bin]]
# http://rosettacode.org/wiki/Assertions
name = "assertions"
path = "src/assertions.rs"
test = false

[[bin]]
# http://rosettacode.org/wiki/Associative_array/Creation
name = "associative_array_creation"
path = "src/associative_array/creation.rs"

[[bin]]
# http://rosettacode.org/wiki/Associative_array/Iteration
name = "associative_array_iteration"
path = "src/associative_array/iteration.rs"

[[bin]]
# http://rosettacode.org/wiki/Atomic_updates
name = "atomic_updates"
path = "src/atomic_updates.rs"

[[bin]]
# http://rosettacode.org/wiki/Averages/Arithmetic_mean
name = "averages_arithmetic_mean"
path = "src/averages/arithmetic_mean.rs"

[[bin]]
# http://rosettacode.org/wiki/Averages/Mean_angle
name = "averages_mean_angle"
path = "src/averages/mean_angle.rs"

[[bin]]
# http://www.rosettacode.org/wiki/Averages/Median
name = "averages_median"
path = "src/averages/median.rs"

[[bin]]
# http://rosettacode.org/wiki/Averages/Root_mean_square
name = "averages_root_mean_square"
path = "src/averages/root_mean_square.rs"
test = true

[[bin]]
# http://rosettacode.org/wiki/Balanced_brackets
name = "balanced_brackets"
path = "src/balanced_brackets.rs"

[[bin]]
# http://rosettacode.org/wiki/Benford%27s_law
name = "benford"
path = "src/benford.rs"
test = false

[[bin]]
# http://rosettacode.org/wiki/Binary_digits
name = "binary_digits"
path = "src/binary_digits.rs"

[[bin]]
# http://rosettacode.org/wiki/Binary_search
name = "binary_search"
path = "src/binary_search.rs"

[[bin]]
# http://rosettacode.org/wiki/Evaluate_binomial_coefficients
name = "binomial_coefficients"
path = "src/binomial_coefficients.rs"

[[bin]]
# http://rosettacode.org/wiki/Basic_bitmap_storage
name = "bitmap"
path = "src/bitmap.rs"

[[bin]]
# http://rosettacode.org/wiki/Bitmap/Write_a_PPM_file
name = "bitmap_write_a_ppm_file"
path = "src/bitmap/write_a_ppm_file.rs"

[[bin]]
# http://rosettacode.org/wiki/Bitwise_operations
name = "bitwise_operations"
path = "src/bitwise_operations.rs"
test = false

[[bin]]
# http://rosettacode.org/wiki/Boolean_values
name = "boolean_values"
path = "src/boolean_values.rs"

[[bin]]
# http://rosettacode.org/wiki/Bulls_and_cows
name = "bulls_and_cows"
path = "src/bulls_and_cows.rs"

[[bin]]
# http://rosettacode.org/wiki/Caesar_cipher
name = "caesar_cipher"
path = "src/caesar_cipher.rs"

[[bin]]
# http://rosettacode.org/wiki/Call_an_object_method
name = "call_an_object_method"
path = "src/call_an_object_method.rs"
test = false

[[bin]]
# http://rosettacode.org/wiki/Call_a_foreign-language_function
name = "call_foreign_function"
path = "src/call_foreign_function.rs"

[[bin]]
# http://rosettacode.org/wiki/Apply_a_callback_to_an_array
name = "callback_to_array"
path = "src/callback_to_array.rs"
test = false

[[bin]]
# http://rosettacode.org/wiki/Catalan_numbers
name = "catalan_numbers"
path = "src/catalan_numbers.rs"

[[bin]]
# http://rosettacode.org/wiki/Catamorphism
name = "catamorphism"
path = "src/catamorphism.rs"

[[bin]]
# http://rosettacode.org/wiki/Character_codes
name = "character_codes"
path = "src/character_codes.rs"

[[bin]]
# http://rosettacode.org/wiki/Chat_server
name = "chat_server"
path = "src/chat_server.rs"

[[bin]]
# http://rosettacode.org/wiki/Check_that_file_exists
name = "check_file"
path = "src/check_file.rs"
test = false

[[bin]]
# http://rosettacode.org/wiki/Checkpoint_synchronization
name = "checkpoint_synchronization"
path = "src/checkpoint_synchronization.rs"

[[bin]]
# http://rosettacode.org/wiki/Chinese_remainder_theorem
name = "chinese_remainder"
path = "src/chinese_remainder.rs"

[[bin]]
# http://rosettacode.org/wiki/Circles_of_given_radius_through_two_points
name = "circles_of_given_radius_through_two_points"
path = "src/circles_of_given_radius_through_two_points.rs"

[[bin]]
# http://rosettacode.org/wiki/Closest-pair_problem
name = "closest-pair"
path = "src/closest-pair.rs"

[[bin]]
# http://rosettacode.org/wiki/Closures/Value_capture
name = "closures_value_capture"
path = "src/closures/value_capture.rs"

[[bin]]
# http://rosettacode.org/wiki/Collections
name = "collections"
path = "src/collections.rs"

[[bin]]
# http://rosettacode.org/wiki/Combinations
name = "combinations"
path = "src/combinations.rs"

[[bin]]
# http://rosettacode.org/wiki/Comma_quibbling
name = "comma_quibbling"
path = "src/comma_quibbling.rs"

[[bin]]
# http://rosettacode.org/wiki/Command-line_arguments
name = "command_line_arguments"
path = "src/command_line_args.rs"
test = false

[[bin]]
# http://rosettacode.org/wiki/Comments
name = "comments"
path = "src/comments.rs"

[[bin]]
# http://rosettacode.org/wiki/Compile-time_calculation
name = "compile_time_calculation"
path = "src/compile_time_calculation.rs"

[[bin]]
# http://rosettacode.org/wiki/Compound_data_type
name = "compound_data_type"
path = "src/compound_data_type.rs"

[[bin]]
# http://rosettacode.org/wiki/Concurrent_computing
name = "concurrent_computing"
path = "src/concurrent_computing.rs"
test = false

[[bin]]
# http://rosettacode.org/wiki/Convert_seconds_to_compound_duration
name = "convert_seconds_to_compound_duration"
path = "src/convert_seconds_to_compound_duration.rs"

[[bin]]
# http://rosettacode.org/wiki/Conway's_Game_of_Life
name = "conways_game_of_life"
path = "src/conways_game_of_life.rs"

[[bin]]
# http://rosettacode.org/wiki/Count_in_octal
name = "count_in_octal"
path = "src/count_in_octal.rs"
test = false

[[bin]]
# http://www.rosettacode.org/wiki/Count_occurrences_of_a_substring
name = "count_occurences_of_substring"
path = "src/count_occurences_of_substring.rs"

[[bin]]
# http://rosettacode.org/wiki/CRC-32
name = "crc_32"
path = "src/crc_32.rs"

[[bin]]
# http://rosettacode.org/wiki/Create_a_file
name = "create_file"
path = "src/create_file.rs"

[[bin]]
# http://rosettacode.org/wiki/Currying
name = "currying"
path = "src/currying.rs"
test = false

[[bin]]
# http://www.rosettacode.org/wiki/Deal_cards_for_FreeCell
name = "deal_cards_for_freecell"
path = "src/deal_cards_for_freecell.rs"

[[bin]]
# http://rosettacode.org/wiki/Delete_a_file
name = "delete_a_file"
path = "src/delete_a_file.rs"

[[bin]]
# http://rosettacode.org/wiki/Determine_if_only_one_instance_is_running
name = "determine_if_only_one_instance_is_running"
path = "src/determine_if_only_one_instance_is_running.rs"

[[bin]]
# http://rosettacode.org/wiki/Dijkstra's_algorithm
name = "dijkstras_algorithm"
path = "src/dijkstras_algorithm.rs"

[[bin]]
# http://rosettacode.org/wiki/Dining_philosophers
name = "dining_philosophers"
path = "src/dining_philosophers.rs"

[[bin]]
# http://rosettacode.org/wiki/DNS_query
name = "dns_query"
path = "src/dns_query.rs"

[[bin]]
# http://rosettacode.org/wiki/Dot_product
name = "dot_product"
path = "src/dot_product.rs"

[[bin]]
# http://www.rosettacode.org/wiki/Doubly-linked_list/Element_definition
name = "doubly_linked_list_element_definition"
path = "src/doubly_linked_list/element_definition.rs"

[[bin]]
# http://www.rosettacode.org/wiki/Doubly-linked_list/Element_insertion
name = "doubly_linked_list_element_insertion"
path = "src/doubly_linked_list/element_insertion.rs"

[[bin]]
# http://rosettacode.org/wiki/Echo_server
name = "echo_server"
path = "src/echo_server.rs"
test = false

[[bin]]
# http://rosettacode.org/wiki/Empty_program
name = "empty"
path = "src/empty.rs"
test = false

[[bin]]
# http://rosettacode.org/wiki/Empty_directory
name = "empty_directory"
path = "src/empty_directory.rs"
test = false

[[bin]]
# http://rosettacode.org/wiki/Enforced_mutability
name = "enforced_immutability"
path = "src/enforced_immutability.rs"

[[bin]]
# http://rosettacode.org/wiki/Entropy
name = "entropy"
path = "src/entropy.rs"

[[bin]]
# http://rosettacode.org/wiki/Enumerations
name = "enumerations"
path = "src/enumerations.rs"
test = false

[[bin]]
# http://rosettacode.org/wiki/Environment_variables
name = "environment_variables"
path = "src/environment_variables.rs"

[[bin]]
# http://rosettacode.org/wiki/Equilibrium_index
name = "equilibrium_index"
path = "src/equilibrium_index.rs"

[[bin]]
# http://rosettacode.org/wiki/Ethiopian_multiplication
name = "ethiopian_multiplication"
path = "src/ethiopian_multiplication.rs"

[[bin]]
# http://rosettacode.org/wiki/Euler's_sum_of_powers_conjecture
name = "eulers_sum_of_powers_conjecture"
path = "src/eulers_sum_of_powers_conjecture.rs"

[[bin]]
# http://rosettacode.org/wiki/Even_or_odd
name = "even_or_odd"
path = "src/even_or_odd.rs"

[[bin]]
# http://rosettacode.org/wiki/Events
name = "events"
path = "src/events.rs"

[[bin]]
# http://rosettacode.org/wiki/Execute_a_system_command
name = "execute_a_system_command"
path = "src/execute_a_system_command.rs"

[[bin]]
# http://rosettacode.org/wiki/Execute_Brain****
name = "execute_brainfuck"
path = "src/execute_brainfuck.rs"

[[bin]]
# http://rosettacode.org/wiki/Execute_HQ9+
name = "execute_hq9_plus"
path = "src/execute_hq9_plus.rs"

[[bin]]
# http://rosettacode.org/wiki/Factors_of_an_integer
name = "factor_int"
path = "src/factor_int.rs"

[[bin]]
# http://rosettacode.org/wiki/Factorial
name = "factorial"
path = "src/factorial.rs"

[[bin]]
# http://rosettacode.org/wiki/Fast_Fourier_transform
name = "fast_fourier_transform"
path = "src/fast_fourier_transform.rs"

[[bin]]
# http://rosettacode.org/wiki/FASTA_format
name = "fasta"
path = "src/fasta.rs"

[[bin]]
# http://rosettacode.org/wiki/Fibonacci_sequence
name = "fibonacci"
path = "src/fibonacci.rs"

[[bin]]
# http://rosettacode.org/wiki/Fibonacci_n-step_number_sequences
name = "fibonacci_n-step_number_sequences"
path = "src/fibonacci_n-step_number_sequences.rs"

[[bin]]
# http://rosettacode.org/wiki/Fibonacci_word
name = "fibonacci_word"
path = "src/fibonacci_word.rs"

[[bin]]
# http://rosettacode.org/wiki/File_input/output
name = "file_input_output"
path = "src/file_input_output.rs"

[[bin]]
# http://rosettacode.org/wiki/File_size
name = "filesize"
path = "src/filesize.rs"
test = false

[[bin]]
# http://rosettacode.org/wiki/Filter
name = "filter"
path = "src/filter.rs"

[[bin]]
# http://rosettacode.org/wiki/FizzBuzz
name = "fizzbuzz"
path = "src/fizzbuzz.rs"

[[bin]]
# http://rosettacode.org/wiki/Flatten_a_list
name = "flatten_list"
path = "src/flatten_list.rs"

[[bin]]
# http://rosettacode.org/wiki/Fork
name = "fork"
path = "src/fork.rs"

[[bin]]
# http://rosettacode.org/wiki/Formatted_numeric_output
name = "formatted_numeric_output"
path = "src/formatted_numeric_output.rs"

[[bin]]
# http://rosettacode.org/wiki/Four_bit_adder
name = "four_bit_adder"
path = "src/four_bit_adder.rs"

[[bin]]
# http://rosettacode.org/wiki/Function_composition
name = "function_composition"
path = "src/function_composition.rs"

[[bin]]
# http://rosettacode.org/wiki/Function_definition
name = "function_def"
path = "src/function_def.rs"

[[bin]]
# http://rosettacode.org/wiki/General_FizzBuzz
name = "general_fizzbuzz"
path = "src/general_fizzbuzz.rs"

[[bin]]
# http://rosettacode.org/wiki/Generate_lower_case_ASCII_alphabet
name = "generate_lower_case_ascii_alphabet"
path = "src/generate_lower_case_ascii_alphabet.rs"

[[bin]]
# http://rosettacode.org/wiki/Gray_code
name = "gray_code"
path = "src/gray_code.rs"

[[bin]]
# http://rosettacode.org/wiki/Greatest_element_of_a_list
name = "greater_element_list"
path = "src/greater_element_list.rs"
test = false

[[bin]]
# http://rosettacode.org/wiki/Greatest_common_divisor
name = "greatest_common_divisor"
path = "src/greatest_common_divisor.rs"

[[bin]]
# http://rosettacode.org/wiki/Greatest_subsequential_sum
name = "greatest_subsequential_sum"
path = "src/greatest_subsequential_sum.rs"

[[bin]]
# http://rosettacode.org/wiki/Guess_the_number
name = "guess_number"
path = "src/guess_number.rs"
test = false

[[bin]]
# http://rosettacode.org/wiki/Guess_the_number/With_feedback
name = "guess_the_number_with_feedback"
path = "src/guess_the_number/with_feedback.rs"

[[bin]]
# http://www.rosettacode.org/wiki/Guess_the_number/With_feedback_(player)
name = "guess_the_number_with_feedback_player"
path = "src/guess_the_number/with_feedback_player.rs"

[[bin]]
# http://rosettacode.org/wiki/Hailstone_sequence
name = "hailstone"
path = "src/hailstone.rs"

[[bin]]
# http://rosettacode.org/wiki/Hamming_numbers
name = "hamming_numbers"
path = "src/hamming_numbers.rs"

[[bin]]
# http://rosettacode.org/wiki/Hamming_numbers
name = "hamming_numbers_alt"
path = "src/hamming_numbers_alt.rs"

[[bin]]
# http://rosettacode.org/wiki/Handle_a_signal
name = "handle_a_signal"
path = "src/handle_a_signal.rs"
test = false

[[bin]]
# http://rosettacode.org/wiki/Happy_numbers
name = "happy_numbers"
path = "src/happy_numbers.rs"

[[bin]]
# http://rosettacode.org/wiki/Harshad_or_Niven_series
name = "harshad_or_niven_series"
path = "src/harshad_or_niven_series.rs"
test = false

[[bin]]
# http://rosettacode.org/wiki/Hash_from_two_arrays
name = "hash_from_two_arrays"
path = "src/hash_from_two_arrays.rs"

[[bin]]
# http://rosettacode.org/wiki/Hash_join
name = "hash_join"
path = "src/hash_join.rs"

[[bin]]
# http://rosettacode.org/wiki/Hello_world/Graphical
name = "hello_world_graphical"
path = "src/hello_world/graphical.rs"

[[bin]]
# http://www.rosettacode.org/wiki/Hello_world/Line_printer
name = "hello_world_line_printer"
path = "src/hello_world/line_printer.rs"

[[bin]]
# http://rosettacode.org/wiki/Hello_world/Newbie
name = "hello_world_newbie"
path = "src/hello_world/newbie.rs"

[[bin]]
# http://rosettacode.org/wiki/Hello_world/Newline_omission
name = "hello_world_newline_omission"
path = "src/hello_world/newline_omission.rs"

[[bin]]
# http://rosettacode.org/wiki/Hello_world/Standard_error
name = "hello_world_standard_error"
path = "src/hello_world/standard_error.rs"
test = false

[[bin]]
# http://rosettacode.org/wiki/Hello_world/Text
name = "hello_world_text"
path = "src/hello_world/text.rs"

[[bin]]
# http://rosettacode.org/wiki/Hello_world/Web_server
name = "hello_world_web_server"
path = "src/hello_world/web_server.rs"
test = false

[[bin]]
# http://rosettacode.org/wiki/Here_document
name = "here_document"
path = "src/here_document.rs"

[[bin]]
# http://rosettacode.org/wiki/Higher-order_functions
name = "higher_order_functions"
path = "src/higher_order_functions.rs"
test = false

[[bin]]
# http://rosettacode.org/wiki/Hofstadter_Q_sequence
name = "hofstadter_q"
path = "src/hofstadter_q.rs"

[[bin]]
# http://rosettacode.org/wiki/Horner's_rule_for_polynomial_evaluation
name = "horners_rule_for_polynomial_evaluation"
path = "src/horners_rule_for_polynomial_evaluation.rs"

[[bin]]
# http://rosettacode.org/wiki/Host_introspection
name = "host_introspection"
path = "src/host_introspection.rs"
test = false

[[bin]]
# http://rosettacode.org/wiki/Hough_transform
name = "hough_transform"
path = "src/hough_transform.rs"
test = false

[[bin]]
# http://rosettacode.org/wiki/HTTP
name = "http"
path = "src/http.rs"

[[bin]]
# http://rosettacode.org/wiki/Huffman_coding
name = "huffman_coding"
path = "src/huffman_coding.rs"

[[bin]]
# http://rosettacode.org/wiki/I_before_E_except_after_C
name = "i_before_e_except_after_c"
path = "src/i_before_e_except_after_c.rs"

[[bin]]
# http://rosettacode.org/wiki/IBAN
name = "iban"
path = "src/iban.rs"

[[bin]]
# http://rosettacode.org/wiki/Include_a_file
name = "include_a_file"
path = "src/include_a_file.rs"

[[bin]]
# http://rosettacode.org/wiki/Increment_a_numerical_string
name = "increment_a_numerical_string"
path = "src/increment_a_numerical_string.rs"

[[bin]]
# http://rosettacode.org/wiki/Infinity
name = "infinity"
path = "src/infinity.rs"
test = false

[[bin]]
# http://rosettacode.org/wiki/Check_input_device_is_a_terminal
name = "input_is_terminal"
path = "src/input_is_terminal.rs"
test = false

[[bin]]
# http://rosettacode.org/wiki/Input_loop
name = "input_loop"
path = "src/input_loop.rs"
test = false

[[bin]]
# http://rosettacode.org/wiki/Integer_comparison
name = "integer_comparison"
path = "src/integer_comparison.rs"

[[bin]]
# http://rosettacode.org/wiki/Integer_sequence
name = "integer_sequence"
path = "src/integer_sequence.rs"
test = false

[[bin]]
# http://rosettacode.org/wiki/The_ISAAC_Cipher
name = "isaac"
path = "src/isaac.rs"

[[bin]]
# https://rosettacode.org/wiki/Iterated_digits_squaring
name = "iterated_digits_squaring"
path = "src/iterated_digits_squaring.rs"

[[bin]]
# http://rosettacode.org/wiki/Jensen's_Device
name = "jensens_device"
path = "src/jensens_device.rs"

[[bin]]
# http://rosettacode.org/wiki/JortSort
name = "jortsort"
path = "src/jortsort.rs"

[[bin]]
# http://rosettacode.org/wiki/Josephus_problem
name = "josephus_problem"
path = "src/josephus_problem.rs"

[[bin]]
# http://rosettacode.org/wiki/JSON
name = "json"
path = "src/json.rs"

[[bin]]
# http://rosettacode.org/wiki/K-d_tree
name = "k-d-tree"
path = "src/k-d-tree.rs"

[[bin]]
# http://rosettacode.org/wiki/Kahan_summation
name = "kahansum"
path = "src/kahansum.rs"

[[bin]]
# http://rosettacode.org/wiki/Keyboard_input/Obtain_a_Y_or_N_response
name = "keyboard_input_obtain_a_y_or_n_response"
path = "src/keyboard_input/obtain_a_y_or_n_response.rs"

[[bin]]
# http://rosettacode.org/wiki/Knapsack_problem/0-1
name = "knapsack_problem_0-1"
path = "src/knapsack_problem/0-1.rs"

[[bin]]
# http://rosettacode.org/wiki/Knight's_tour
name = "knights_tour"
path = "src/knights_tour.rs"

[[bin]]
# http://rosettacode.org/wiki/Knuth_shuffle
name = "knuth_shuffle"
path = "src/knuth_shuffle.rs"

[[bin]]
# http://rosettacode.org/wiki/Langton's_ant
name = "langtons_ant"
path = "src/langtons_ant.rs"

[[bin]]
# http://rosettacode.org/wiki/Leap_year
name = "leap_year"
path = "src/leap_year.rs"

[[bin]]
# http://rosettacode.org/wiki/Letter_frequency
name = "letter_frequency"
path = "src/letter_frequency.rs"

[[bin]]
# http://rosettacode.org/wiki/Levenshtein_distance
name = "levenshtein_distance"
path = "src/levenshtein_distance.rs"

[[bin]]
# http://rosettacode.org/wiki/Levenshtein_distance/Alignment
name = "levenshtein_distance_alignment"
path = "src/levenshtein_distance/alignment.rs"

[[bin]]
name = "lib"
path = "src/lib.rs"

[[bin]]
# http://rosettacode.org/wiki/Linear_congruential_generator
name = "linear_congruential_generator"
path = "src/linear_congruential_generator.rs"

[[bin]]
# http://rosettacode.org/wiki/Longest_increasing_subsequence
name = "longest_common_subsequence"
path = "src/longest_common_subsequence.rs"

[[bin]]
# http://rosettacode.org/wiki/Look-and-say_sequence
name = "look-and-say_sequence"
path = "src/look-and-say_sequence.rs"

[[bin]]
# http://rosettacode.org/wiki/Loop_over_multiple_arrays_simultaneously
name = "loop_over_multiple_arrays_simultaneously"
path = "src/loop_over_multiple_arrays_simulataneously.rs"

[[bin]]
# http://rosettacode.org/wiki/Loops/Break
name = "loops_break"
path = "src/loops/break.rs"

[[bin]]
# http://rosettacode.org/wiki/Loops/Continue
name = "loops_continue"
path = "src/loops/continue.rs"

[[bin]]
# http://rosettacode.org/wiki/Loops/Do-while
name = "loops_do_while"
path = "src/loops/do_while.rs"

[[bin]]
# http://rosettacode.org/wiki/Loops/Downward_for
name = "loops_downward_for"
path = "src/loops/downward_for.rs"

[[bin]]
# http://rosettacode.org/wiki/Loops/For
name = "loops_for"
path = "src/loops/for.rs"
test = false

[[bin]]
# http://rosettacode.org/wiki/Loops/For_with_a_specified_step
name = "loops_for_with_a_specified_step"
path = "src/loops/for_with_a_specified_step.rs"

[[bin]]
# http://rosettacode.org/wiki/Loops/Foreach
name = "loops_foreach"
path = "src/loops/foreach.rs"
test = false

[[bin]]
# http://rosettacode.org/wiki/Loops/Infinite
name = "loops_infinite"
path = "src/loops/infinite.rs"
test = false

[[bin]]
# http://rosettacode.org/wiki/Loops/N_plus_one_half
name = "loops_n_plus_one_half"
path = "src/loops/n_plus_one_half.rs"
test = false

[[bin]]
# http://rosettacode.org/wiki/Loops/Nested
name = "loops_nested"
path = "src/loops/nested.rs"

[[bin]]
# http://rosettacode.org/wiki/Loops/While
name = "loops_while"
path = "src/loops/while.rs"
test = false

[[bin]]
# http://rosettacode.org/wiki/Ludic_numbers
name = "ludic"
path = "src/ludic.rs"
test = false

[[bin]]
# http://http://rosettacode.org/wiki/Luhn_test_of_credit_card_numbers
name = "luhn_test"
path = "src/luhn_test.rs"

[[bin]]
# http://rosettacode.org/wiki/Lychrel_numbers
name = "lychrel_numbers"
path = "src/lychrel_numbers.rs"

[[bin]]
# http://rosettacode.org/wiki/LZW_compression
name = "lzw"
path = "src/lzw.rs"

[[bin]]
# http://rosettacode.org/wiki/Magic_squares_of_odd_order
name = "magic_squares_of_odd_order"
path = "src/magic_squares_of_odd_order.rs"

[[bin]]
# http://rosettacode.org/wiki/Man_or_boy_test
name = "man_or_boy"
path = "src/man_or_boy.rs"

[[bin]]
# http://rosettacode.org/wiki/Execute_a_Markov_algorithm
name = "markov_algorithm"
path = "src/markov_algorithm.rs"

[[bin]]
# http://rosettacode.org/wiki/Maximum_triangle_path_sum
name = "maximum_triangle_path_sum"
path = "src/maximum_triangle_path_sum.rs"

[[bin]]
# http://rosettacode.org/wiki/MD5
name = "md5"
path = "src/md5.rs"

[[bin]]
# http://rosettacode.org/wiki/MD5/Implementation
name = "md5_implementation"
path = "src/md5/implementation.rs"

[[bin]]
# http://rosettacode.org/wiki/Menu
name = "menu"
path = "src/menu.rs"

[[bin]]
# https://rosettacode.org/wiki/Metaprogramming
name = "metaprogramming"
path = "src/metaprogramming.rs"

[[bin]]
# http://rosettacode.org/wiki/Metered_concurrency
name = "metered_concurrency"
path = "src/metered_concurrency.rs"

[[bin]]
# http://rosettacode.org/wiki/Middle_three_digits
name = "middle_three_digits"
path = "src/middle_three_digits.rs"

[[bin]]
# http://rosettacode.org/wiki/Modular_exponentiation
name = "modular_exponentiation"
path = "src/modular_exponentiation.rs"

[[bin]]
# http://rosettacode.org/wiki/Modular_inverse
name = "modular_inverse"
path = "src/modular_inverse.rs"

[[bin]]
# http://rosettacode.org/wiki/Monte_Carlo_methods
name = "monte_carlo_methods"
path = "src/monte_carlo_methods.rs"
test = false

[[bin]]
# https://rosettacode.org/wiki/Multiplication_tables
name = "multiplication_tables"
path = "src/multiplication_tables.rs"

[[bin]]
# http://rosettacode.org/wiki/Mutual_recursion
name = "mutual_recursion"
path = "src/mutual_recursion.rs"

[[bin]]
# http://rosettacode.org/wiki/N-queens_problem
name = "n_queens"
path = "src/n_queens.rs"

[[bin]]
# http://rosettacode.org/wiki/N'th
name = "nth"
path = "src/nth.rs"

[[bin]]
# http://rosettacode.org/wiki/Null_object
name = "null_object"
path = "src/null_object.rs"

[[bin]]
# http://rosettacode.org/wiki/Abundant,_deficient_and_perfect_number_classifications
name = "number_classifications"
path = "src/number_classifications.rs"

[[bin]]
# http://rosettacode.org/wiki/Numerical_integration
name = "numerical_integration"
path = "src/numerical_integration.rs"

[[bin]]
# http://rosettacode.org/wiki/One_of_n_lines_in_a_file
name = "one_of_n_lines_in_a_file"
path = "src/one_of_n_lines_in_a_file.rs"

[[bin]]
# http://rosettacode.org/wiki/Ordered_words
name = "ordered_words"
path = "src/ordered_words.rs"

[[bin]]
# http://rosettacode.org/wiki/Check_output_device_is_a_terminal
name = "output_is_terminal"
path = "src/output_is_terminal.rs"
test = false

[[bin]]
# http://rosettacode.org/wiki/Palindrome_detection
name = "palindrome"
path = "src/palindrome.rs"

[[bin]]
# http://rosettacode.org/wiki/Pangram_checker
name = "pangram"
path = "src/pangram.rs"

[[bin]]
# http://rosettacode.org/wiki/Parallel_calculations
name = "parallel_calculations"
path = "src/parallel_calculations.rs"

[[bin]]
# http://rosettacode.org/wiki/Parametric_polymorphism
name = "parametric_polymorphism"
path = "src/parametric_polymorphism.rs"

[[bin]]
# http://rosettacode.org/wiki/Pascal%27s_triangle
name = "pascals_triangle"
path = "src/pascals_triangle.rs"

[[bin]]
# http://rosettacode.org/wiki/Penney's_game
name = "penneys_game"
path = "src/penneys_game.rs"
test = false

[[bin]]
# http://rosettacode.org/wiki/Perfect_numbers
name = "perfect_numbers"
path = "src/perfect_numbers.rs"

[[bin]]
# http://rosettacode.org/wiki/Permutations_with_repetitions
name = "permutations_with_repetitions"
path = "src/permutations_with_repetitions.rs"

[[bin]]
# http://rosettacode.org/wiki/Pernicious_numbers
name = "pernicious_numbers"
path = "src/pernicious_numbers.rs"

[[bin]]
# http://rosettacode.org/wiki/Pick_random_element
name = "pick_random_element"
path = "src/pick_random_element.rs"

[[bin]]
# http://rosettacode.org/wiki/Playing_cards
name = "playing_cards"
path = "src/playing_cards.rs"

[[bin]]
# http://rosettacode.org/wiki/Population_count
name = "population_count"
path = "src/population_count.rs"

[[bin]]
# http://rosettacode.org/wiki/Power_set
name = "power_set"
path = "src/power_set.rs"

[[bin]]
# http://rosettacode.org/wiki/Price_fraction
name = "price_fraction"
path = "src/price_fraction.rs"

[[bin]]
# http://rosettacode.org/wiki/Primality_by_trial_division
name = "primality_by_trial_division"
path = "src/primality_by_trial_division.rs"

[[bin]]
# http://rosettacode.org/wiki/Prime_decomposition
name = "prime_decomposition"
path = "src/prime_decomposition.rs"

[[bin]]
# https://rosettacode.org/wiki/Program_name
name = "program_name"
path = "src/program_name.rs"

[[bin]]
# http://rosettacode.org/wiki/Proper_divisors
name = "proper_divisors"
path = "src/proper_divisors.rs"

[[bin]]
# http://rosettacode.org/wiki/Pythagorean_triples
name = "pythagorean_triples"
path = "src/pythagorean_triples.rs"

[[bin]]
# http://rosettacode.org/wiki/Queue/Definition
name = "queue_definition"
path = "src/queue/definition.rs"

[[bin]]
# http://rosettacode.org/wiki/Quine
name = "quine"
path = "src/quine.rs"

[[bin]]
# http://rosettacode.org/wiki/Random_numbers
name = "random_numbers"
path = "src/random_numbers.rs"

[[bin]]
# http://rosettacode.org/wiki/Range_expansion
name = "range_expansion"
path = "src/range_expansion.rs"

[[bin]]
# http://rosettacode.org/wiki/Range_extraction
name = "range_extraction"
path = "src/range_extraction.rs"

[[bin]]
# http://rosettacode.org/wiki/Read_entire_file
name = "read_entire_file"
path = "src/read_entire_file.rs"

[[bin]]
# http://rosettacode.org/wiki/Read_a_file_line_by_line
name = "read_file_line"
path = "src/read_file_line.rs"
test = false

[[bin]]
# http://rosettacode.org/wiki/Read_a_specific_line_from_a_file
name = "read_file_specific_line"
path = "src/read_file_specific_line.rs"
test = false

[[bin]]
# http://rosettacode.org/wiki/Real_constants_and_functions
name = "real_constants_and_functions"
path = "src/real_constants_and_functions.rs"

[[bin]]
# http://rosettacode.org/wiki/Find_limit_of_recursion
name = "recursion_depth"
path = "src/recursion_depth.rs"
test = false

[[bin]]
# http://rosettacode.org/wiki/Remove_lines_from_a_file
name = "remove_lines_from_a_file"
path = "src/remove_lines_from_a_file.rs"

[[bin]]
# http://rosettacode.org/wiki/Rename_a_file
name = "rename_a_file"
path = "src/rename_a_file.rs"
test = false

[[bin]]
# http://rosettacode.org/wiki/Repeat_a_string
name = "repeat_str"
path = "src/repeat_str.rs"

[[bin]]
# http://rosettacode.org/wiki/Globally_replace_text_in_several_files
name = "replace_word"
path = "src/replace_word.rs"

[[bin]]
# http://rosettacode.org/wiki/Return_multiple_values
name = "return_multiple_values"
path = "src/return_multiple_values.rs"

[[bin]]
# http://rosettacode.org/wiki/Reverse_a_string
name = "reverse_a_string"
path = "src/reverse_a_string.rs"

[[bin]]
# http://rosettacode.org/wiki/Reverse_words_in_a_string
name = "reverse_words_str"
path = "src/reverse_words_str.rs"

[[bin]]
# http://rosettacode.org/wiki/Roman_numerals/Decode
name = "roman_numerals_decode"
path = "src/roman_numerals/decode.rs"

[[bin]]
# http://rosettacode.org/wiki/Roman_numerals/Encode
name = "roman_numerals_encode"
path = "src/roman_numerals/encode.rs"

[[bin]]
# http://rosettacode.org/wiki/Roots_of_a_function
name = "roots_of_a_function"
path = "src/roots_of_a_function.rs"

[[bin]]
# http://rosettacode.org/wiki/Roots_of_unity
name = "roots_of_unity"
path = "src/roots_of_unity.rs"

[[bin]]
# http://rosettacode.org/wiki/Rosetta_Code/Find_bare_lang_tags
name = "rosetta_code_find_bare_lang_tags"
path = "src/rosetta_code/find_bare_lang_tags.rs"

[[bin]]
# http://rosettacode.org/wiki/Rosetta_Code/Find_unimplemented_tasks
name = "rosetta_code_find_unimplemented_tasks"
path = "src/rosetta_code/find_unimplemented_tasks.rs"

[[bin]]
# http://rosettacode.org/wiki/Rosetta_Code/Fix_code_tags
name = "rosetta_code_fix_code_tags"
path = "src/rosetta_code/fix_code_tags.rs"

[[bin]]
# http://rosettacode.org/wiki/Rot-13
name = "rot13"
path = "src/rot13.rs"

[[bin]]
# http://rosettacode.org/wiki/Rock-paper-scissors
name = "rps_game"
path = "src/rock_paper_scissors.rs"

[[bin]]
# http://rosettacode.org/wiki/RSA_code
name = "rsa_code"
path = "src/rsa_code.rs"

[[bin]]
# http://rosettacode.org/wiki/Run-length_encoding
name = "run_length_encoding"
path = "src/run_length_encoding.rs"

[[bin]]
# http://rosettacode.org/wiki/S-Expressions
name = "s_expressions"
path = "src/s_expressions.rs"

[[bin]]
# http://rosettacode.org/wiki/Search_a_list
name = "search_a_list"
path = "src/search_a_list.rs"

[[bin]]
# http://rosettacode.org/wiki/Self-describing_numbers
name = "self-describing_numbers"
path = "src/self-describing_numbers.rs"

[[bin]]
# http://rosettacode.org/wiki/Sequence_of_non-squares
name = "sequence_of_non-squares"
path = "src/sequence_of_non-squares.rs"

[[bin]]
# http://rosettacode.org/wiki/Set
name = "set"
path = "src/set.rs"
test = false

[[bin]]
# http://rosettacode.org/wiki/SHA-1
name = "sha1"
path = "src/sha1.rs"

[[bin]]
# http://rosettacode.org/wiki/SHA-256
name = "sha256"
path = "src/sha256.rs"

[[bin]]
# http://rosettacode.org/wiki/Short-circuit_evaluation
name = "short_circuit_evaluation"
path = "src/short_circuit_evaluation.rs"
test = false

[[bin]]
# http://rosettacode.org/wiki/Show_the_epoch
name = "show_the_epoch"
path = "src/show_the_epoch.rs"

[[bin]]
# http://rosettacode.org/wiki/Sierpinski_triangle
name = "sierpinski_triangle"
path = "src/sierpinski_triangle.rs"
test = false

[[bin]]
# http://rosettacode.org/wiki/Sieve_of_Eratosthenes
name = "sieve_eratosthenes"
path = "src/sieve_eratosthenes.rs"

[[bin]]
# http://rosettacode.org/wiki/Singly-linked_list/Element_definition
name = "singly_linked_list_element_definition"
path = "src/singly_linked_list/element_definition.rs"

[[bin]]
# http://rosettacode.org/wiki/Singly-linked_list/Element_insertion
name = "singly_linked_list_element_insertion"
path = "src/singly_linked_list/element_insertion.rs"

[[bin]]
# http://rosettacode.org/wiki/Singly-linked_list/Traversal
name = "singly_linked_list_traversal"
path = "src/singly_linked_list/traversal.rs"

[[bin]]
# http://rosettacode.org/wiki/Sleep
name = "sleep"
path = "src/sleep.rs"

[[bin]]
# http://rosettacode.org/wiki/Sockets
name = "sockets"
path = "src/sockets.rs"

[[bin]]
# http://rosettacode.org/wiki/Sort_an_array_of_composite_structures
name = "sort_an_array_of_composites"
path = "src/sort_an_array_of_composites.rs"

[[bin]]
# http://rosettacode.org/wiki/Sort_an_integer_array
name = "sort_an_int_array"
path = "src/sort_an_int_array.rs"

[[bin]]
# http://rosettacode.org/wiki/Sort_disjoint_sublist
name = "sort_disjoint_sublist"
path = "src/sort_disjoint_sublist.rs"

[[bin]]
# http://rosettacode.org/wiki/Sort_using_a_custom_comparator
name = "sort_using_custom_comparator"
path = "src/sort_using_custom_comparator.rs"

[[bin]]
# http://rosettacode.org/wiki/Sorting_algorithms/Bubble_sort
name = "sorting_algorithms_bubble_sort"
path = "src/sorting_algorithms/bubble_sort.rs"

[[bin]]
# http://rosettacode.org/wiki/Sorting_algorithms/Counting_sort
name = "sorting_algorithms_counting_sort"
path = "src/sorting_algorithms/counting_sort.rs"

[[bin]]
# http://rosettacode.org/wiki/Sorting_algorithms/Heapsort
name = "sorting_algorithms_heap_sort"
path = "src/sorting_algorithms/heap_sort.rs"

[[bin]]
# http://rosettacode.org/wiki/Sorting_algorithms/Insertion_sort
name = "sorting_algorithms_insertion_sort"
path = "src/sorting_algorithms/insertion_sort.rs"

[[bin]]
# http://rosettacode.org/wiki/Sorting_algorithms/Merge_sort
name = "sorting_algorithms_merge_sort"
path = "src/sorting_algorithms/merge_sort.rs"

[[bin]]
# http://rosettacode.org/wiki/Sorting_algorithms/Quicksort
name = "sorting_algorithms_quick_sort"
path = "src/sorting_algorithms/quick_sort.rs"

[[bin]]
# http://rosettacode.org/wiki/Sorting_algorithms/Sleep_sort
name = "sorting_algorithms_sleep_sort"
path = "src/sorting_algorithms/sleep_sort.rs"

[[bin]]
# http://rosettacode.org/wiki/Sorting_algorithms/Stooge_sort
name = "sorting_algorithms_stooge_sort"
path = "src/sorting_algorithms/stooge_sort.rs"

[[bin]]
# http://rosettacode.org/wiki/Stack
name = "stack"
path = "src/stack.rs"

[[bin]]
# http://rosettacode.org/wiki/Standard_deviation
name = "stdev"
path = "src/stdev.rs"

[[bin]]
# http://rosettacode.org/wiki/String_case
name = "string_case"
path = "src/string_case.rs"

[[bin]]
# http://rosettacode.org/wiki/String_comparison
name = "string_comparison"
path = "src/string_comparison.rs"

[[bin]]
# http://rosettacode.org/wiki/String_concatenation
name = "string_concatenation"
path = "src/string_concatenation.rs"

[[bin]]
# http://rosettacode.org/wiki/String_interpolation_%28included%29
name = "string_interpolation"
path = "src/string_interpolation.rs"
test = false

[[bin]]
# http://rosettacode.org/wiki/String_interpolation_(included)
name = "string_interpolation_included"
path = "src/string_interpolation_included.rs"

[[bin]]
# http://rosettacode.org/wiki/Determine_if_a_string_is_numeric
name = "string_is_numeric"
path = "src/string_is_numeric.rs"

[[bin]]
# http://rosettacode.org/wiki/String_matching
name = "string_matching"
path = "src/string_matching.rs"

[[bin]]
# http://rosettacode.org/wiki/Strip_comments_from_a_string
name = "strip_comments_from_a_string"
path = "src/strip_comments_from_a_string.rs"

[[bin]]
# http://rosettacode.org/wiki/Strip_whitespace_from_a_string/Top_and_tail
name = "strip_whitespace_from_a_string_top_and_tail"
path = "src/strip_whitespace_from_a_string/top_and_tail.rs"

[[bin]]
# http://rosettacode.org/wiki/Sudoku
name = "sudoku"
path = "src/sudoku.rs"

[[bin]]
# http://rosettacode.org/wiki/Sum_and_product_of_an_array
name = "sum_and_product_of_an_array"
path = "src/sum_and_product_of_an_array.rs"

[[bin]]
# http://rosettacode.org/wiki/Sum_digits_of_an_integer
name = "sum_digits"
path = "src/sum_digits.rs"

[[bin]]
# http://rosettacode.org/wiki/Sum_of_a_series
name = "sum_of_a_series"
path = "src/sum_of_a_series.rs"

[[bin]]
# http://rosettacode.org/wiki/Sum_of_squares
name = "sum_of_squares"
path = "src/sum_of_squares.rs"

[[bin]]
# http://rosettacode.org/wiki/Generic_swap
name = "swap"
path = "src/swap.rs"
test = false

[[bin]]
# http://rosettacode.org/wiki/Synchronous_concurrency
name = "synchronous_concurrency"
path = "src/synchronous_concurrency.rs"
test = false

[[bin]]
# http://rosettacode.org/wiki/System_time
name = "system_time"
path = "src/system_time.rs"
test = false

[[bin]]
# http://rosettacode.org/wiki/Taxicab_numbers
name = "taxicab_numbers"
path = "src/taxicab_numbers.rs"

[[bin]]
# http://rosettacode.org/wiki/The_Twelve_Days_of_Christmas
name = "the_twelve_days_of_christmas"
path = "src/the_twelve_days_of_christmas.rs"

[[bin]]
# http://rosettacode.org/wiki/Tic-tac-toe
name = "tic_tac_toe"
path = "src/tic_tac_toe.rs"

[[bin]]
# http://rosettacode.org/wiki/Tokenize_a_string
name = "tokenize_a_string"
path = "src/tokenize_a_string.rs"
test = false

[[bin]]
# http://rosettacode.org/wiki/Towers_of_Hanoi
name = "towers_of_hanoi"
path = "src/towers_of_hanoi.rs"
test = false

[[bin]]
# http://rosettacode.org/wiki/Ulam_spiral_(for_primes)
name = "ulam_spiral_for_primes"
path = "src/ulam_spiral_for_primes.rs"

[[bin]]
# http://rosettacode.org/wiki/Unicode_variable_names
name = "unicode_variable_names"
path = "src/unicode_variable_names.rs"

[[bin]]
# http://rosettacode.org/wiki/Unix/ls
name = "unix_ls"
path = "src/unix/ls.rs"
test = false

[[bin]]
# http://rosettacode.org/wiki/URL_parser
name = "url_parser"
path = "src/url_parser.rs"
test = false

[[bin]]
# http://rosettacode.org/wiki/Use_another_language_to_call_a_function
name = "use_another_language_to_call_a_function"
path = "src/use_another_language_to_call_a_function.rs"

[[bin]]
# http://rosettacode.org/wiki/User_input/Text
name = "user_input_text"
path = "src/user_input/text.rs"

[[bin]]
# http://rosettacode.org/wiki/Vigen%C3%A8re_cipher
name = "vigenere"
path = "src/vigenere.rs"

[[bin]]
# http://rosettacode.org/wiki/Walk_a_directory/Non-recursively
name = "walk_a_directory_non_recursively"
path = "src/walk_a_directory/non_recursively.rs"

[[bin]]
# http://rosettacode.org/wiki/Walk_a_directory/Recursively
name = "walk_a_directory_recursively"
path = "src/walk_a_directory/recursively.rs"
test = false

[[bin]]
# http://rosettacode.org/wiki/Wireworld
name = "wireworld"
path = "src/wireworld.rs"

[[bin]]
# http://rosettacode.org/wiki/Word_wrap
name = "word_wrap"
path = "src/word_wrap.rs"

[[bin]]
# http://rosettacode.org/wiki/Write_entire_file
name = "write_entire_file"
path = "src/write_entire_file.rs"

[[bin]]
# http://rosettacode.org/wiki/Write_ppm_file
name = "write_ppm"
path = "src/write_ppm.rs"

[[bin]]
# http://rosettacode.org/wiki/Zero_to_the_zero_power
name = "zero_to_the_zero_power"
path = "src/zero_to_the_zero_power.rs"

[[bin]]
# http://rosettacode.org/wiki/Zig-zag_matrix
name = "zig-zag_matrix"
path = "src/zig-zag_matrix.rs"<|MERGE_RESOLUTION|>--- conflicted
+++ resolved
@@ -59,11 +59,8 @@
     "Stefan Bostain, https://github.com/zilulil",
     "Fernando Gimenez, https://github.com/pijamarda",
     "Michael Huynh, https://github.com/miqid",
-<<<<<<< HEAD
     "Marc Tiehuis, https://github.com/tiehuis"
-=======
     "Dillon Tracy, https://github.com/ibnopcit"
->>>>>>> 9860c6e2
 ]
 
 [features]
