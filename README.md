# rust-rosetta #
[![Build Status](https://travis-ci.org/Hoverbear/rust-rosetta.png)](https://travis-ci.org/Hoverbear/rust-rosetta)

A repository for completing [this issue on mozilla/rust](https://github.com/mozilla/rust/issues/10513). This repository contains minimal working code for many simple (and not so simple) tasks. New contributors and learners of the language are welcome. We will try to work with you to make the code more idiomatic over time.

> Working on a problem, need some help? Drop by #rust-rosetta on irc.mozilla.org.
Get in touch with @Hoverbear if you need help setting up.

## Tasks Remaining ##

[List of Tasks Remaining](http://rosettacode.org/wiki/Reports:Tasks_not_implemented_in_Rust)

## Tasks Complete ##

Rosetta Code                                                                                       | Source Link
---------------------------------------------------------------------------------------------------|----------------------------------------------------------
[9 billion names of God the integer](http://rosettacode.org/wiki/9_billion_names_of_God_the_integer)	   | [9 billion names of God the integer](src/9_billion_names_of_God_the_integer.rs)
[24 game](http://rosettacode.org/wiki/24_game)                                                     | [24_game.rs](src/24_game.rs)
[24 game/solve](http://rosettacode.org/wiki/24_game/Solve)                                         | [24_game_solve.rs](src/24_game_solve.rs)
[99 bottles of beer](http://rosettacode.org/wiki/99_Bottles_of_Beer)                               | [99_bottles_of_beer.rs](src/99_bottles_of_beer.rs)
[100 doors](http://rosettacode.org/wiki/100_doors)                                                 | [100_doors.rs](src/100_doors.rs), [100_doors_unoptimized.rs](src/100_doors_unoptimized.rs)
[A+B](http://rosettacode.org/wiki/A%2BB)                                                           | [a_plus_b.rs](src/a_plus_b.rs)
[ABC Problem](http://rosettacode.org/wiki/ABC_Problem)                                             | [abc_problem.rs](src/abc_problem.rs)
[Ackermann function](http://rosettacode.org/wiki/Ackermann_function)                               | [ackermann_function.rs](src/ackermann_function.rs)
[AKS test for primes](http://rosettacode.org/wiki/AKS_test_for_primes)                             | [aks_test_for_primes.rs](src/aks_test_for_primes.rs)
[Almost prime](http://rosettacode.org/wiki/Almost_prime)                                           | [almost_prime.rs](src/almost_prime.rs)
[Anagrams](http://rosettacode.org/wiki/Anagrams)                                                   | [anagrams.rs](src/anagrams.rs)
[Apply a callback to an array](http://rosettacode.org/wiki/Apply_a_callback_to_an_array)           | [callback_to_array.rs](src/callback_to_array.rs)
[Arithmetic mean](http://rosettacode.org/wiki/Arithmetic/Integer)                                  | [arithmetic_integers.rs](src/artihmetic_integers.rs)
[Arithmetic/Rational](http://rosettacode.org/wiki/Arithmetic/Rational)                             | [arithmetic_rational.rs](src/arithmetic_rational.rs)
<<<<<<< HEAD
[Arrays](http://rosettacode.org/wiki/Arrays)                                                              | [arrays.rs](src/arrays)
=======
[Assertions](http://rosettacode.org/wiki/Assertions)                                                      | [assertions.rs](src/assertions.rs)
>>>>>>> a3da196e
[Averages/Arithmetic mean](http://rosettacode.org/wiki/Averages/Arithmetic_mean)                   | [arithmetic_mean.rs](src/arithmetic_mean.rs)
[Averages/Mean angle](http://rosettacode.org/wiki/Averages/Mean_angle)                             | [averages_mean_angle.rs](src/averages_mean_angle.rs)
[Balanced brackets](http://rosettacode.org/wiki/Balanced_brackets)                                 | [balanced_brackets.rs](src/balanced_brackets.rs)
[Binary digits](http://rosettacode.org/wiki/Binary_digits)                                         | [Binary_digits.rs](src/binary_digits.rs)
[Bubble sort](http://rosettacode.org/wiki/Sorting_algorithms/Bubble_sort)                          | [bubble_sort.rs](src/bubble_sort.rs)
[Call a foreign-language function](http://rosettacode.org/wiki/Call_a_foreign-language_function)   | [call_foreign_function.rs](src/call_foreign_function.rs)
[Check input device is a terminal](http://rosettacode.org/wiki/Check_input_device_is_a_terminal)   | [input_is_terminal.rs](src/input_is_terminal.rs)
[Check output device is a terminal](http://rosettacode.org/wiki/Check_output_device_is_a_terminal) | [output_is_terminal.rs](src/output_is_terminal.rs)
[Check that file exists](http://rosettacode.org/wiki/Check_that_file_exists)                       | [check_file.rs](src/check_file.rs)
[Complex](http://rosettacode.org/wiki/Arithmetic/Complex)                                          | [complex.rs](src/complex.rs)
[Concurrent computing](http://rosettacode.org/wiki/Concurrent_computing)                           | [concurrent_computing.rs](src/concurrent_computing.rs)
[Count in octal](http://rosettacode.org/wiki/Count_in_octal)                                       | [count_in_octal.rs](src/count_in_octal.rs)
[Create a file](http://rosettacode.org/wiki/Create_a_file)                                         | [create_file.rs](src/create_file.rs)
[Dot product](http://rosettacode.org/wiki/Dot_product)                                             | [dot_product.rs](src/dot_product.rs)
[Empty program](http://rosettacode.org/wiki/Empty_program)                                         | [empty.rs](src/empty.rs)
[Entropy](http://rosettacode.org/wiki/Entropy)                                                     | [entropy.rs](src/entropy.rs)
[Equilibrium index](http://rosettacode.org/wiki/Equilibrium_index)                                 | [equilibrium_index.rs](src/equilibrium_index.rs)
[Factorial](http://rosettacode.org/wiki/Factorial)                                                 | [factorial.rs](src/factorial.rs)
[FASTA format](http://rosettacode.org/wiki/FASTA_format)                                           | [fasta.rs](src/fasta.rs)
[Fibonacci sequence](http://rosettacode.org/wiki/Fibonacci_sequence)                               | [fibonacci.rs](src/fibonacci.rs)
[Fibonacci word](http://rosettacode.org/wiki/Fibonacci_word)                                       | [fibonacci_word.rs](src/fibonacci_word.rs)
[File size](http://rosettacode.org/wiki/File_size)                                                 | [filesize.rs](src/filesize.rs)
[Find limit of recursion](http://rosettacode.org/wiki/Find_limit_of_recursion)                     | [recursion_depth.rs](src/recursion_depth.rs)
[Four bit adder](http://rosettacode.org/wiki/Four_bit_adder)                                       | [four_bit_adder.rs](src/four_bit_adder.rs)
[Function Definition](http://rosettacode.org/wiki/Function_definition)                             | [function_def.rs](src/function_def.rs)
[Generic swap](http://rosettacode.org/wiki/Generic_swap)                                           | [swap.rs](src/swap.rs)
[Gray code](http://rosettacode.org/wiki/Gray_code)                                                 | [gray_code.rs](src/gray_code.rs)
[Greatest element of a list](http://rosettacode.org/wiki/Greatest_element_of_a_list)               | [greater_element_list.rs](src/greater_element_list.rs)
[Guess the number](http://rosettacode.org/wiki/Guess_the_number)                                   | [guess_number.rs](src/guess_number.rs)
[Hailstone sequence](http://rosettacode.org/wiki/Hailstone_sequence)                               | [hailstone.rs](src/hailstone.rs)
[Hamming numbers](http://rosettacode.org/wiki/Hamming_numbers)                                     | [hamming_numbers.rs](src/hamming_numbers.rs)
[Happy numbers](http://rosettacode.org/wiki/Happy_numbers)                                         | [happy_numbers.rs](src/happy_numbers.rs)
[HTTP](http://rosettacode.org/wiki/HTTP)                                                           | [http.rs](src/http.rs)
[Huffman encoding](http://rosettacode.org/wiki/Huffman_coding)                                     | [huffman_coding.rs](src/huffman_coding.rs)
[IBAN](http://rosettacode.org/wiki/IBAN)                                                           | [iban.rs](src/iban.rs)
[Infinity](http://rosettacode.org/wiki/Infinity)                                                   | [infinity.rs](src/infinity.rs)
[Input Loop](http://rosettacode.org/wiki/Input_loop)                                               | [input_loop.rs](src/input_loop.rs)
[Integer sequence](http://rosettacode.org/wiki/Integer_sequence)                                   | [integer_sequence.rs](src/integer_sequence.rs)
[JSON](http://rosettacode.org/wiki/JSON)                                                           | [json.rs](src/json.rs)
[Knapsack 01](http://rosettacode.org/wiki/Knapsack_problem/0-1)                                    | [knapsack_0-1.rs](src/knapsack_0-1.rs)
[Letter frequency](http://rosettacode.org/wiki/Letter_frequency)                                   | [letter_frequency.rs](src/letter_frequency.rs)
[Look-and-say sequence](http://rosettacode.org/wiki/Look-and-say_sequence)                         | [look-and-say_sequence.rs](src/look-and-say_sequence.rs)
[Loops/For](http://rosettacode.org/wiki/Loops/For)                                                 | [loops-for.rs](src/loops-for.rs)
[Loops/Foreach](http://rosettacode.org/wiki/Loops/Foreach)                                         | [loops-foreach.rs](src/loops-foreach.rs)
[Loops/Infinite](http://rosettacode.org/wiki/Loops/Infinite)                                       | [loops-infinite.rs](src/loops-infinite.rs)
[Loops/N plus one half](http://rosettacode.org/wiki/Loops/N_plus_one_half)                         | [loops-n-plus-one-half.rs](src/loops-n-plus-one-half.rs)
[Loops/While](http://rosettacode.org/wiki/Loops/While)                                             | [loops-while.rs](src/loops-while.rs)
[LZW compression](http://rosettacode.org/wiki/LZW_compression)                                     | [lwz.rs](src/lwz.rs)
[Markov algorithm](http://rosettacode.org/wiki/Execute_a_Markov_algorithm)                         | [markov_algorithm.rs](src/markov_algorithm.rs)
[MD5 implementation](http://rosettacode.org/wiki/MD5/Implementation)                               | [md5-implementation.rs](src/md5-implementation.rs)
[Mutual recursion](http://rosettacode.org/wiki/Mutual_recursion)                                   | [mutual_recursion.rs](src/mutual_recursion.rs)
[N-queens problem](http://rosettacode.org/wiki/N-queens_problem)                                   | [n_queens.rs](src/n_queens.rs)
[Palindrome detection](http://rosettacode.org/wiki/Palindrome_detection)                           | [palindrome.rs](src/palindrome.rs)
[Parallel calculations](http://rosettacode.org/wiki/Parallel_calculations)                         | [parallel_calculations.rs](src/parallel_calculations.rs)
[Perfect numbers](http://rosettacode.org/wiki/Perfect_numbers)                                     | [perfect_numbers.rs](src/perfect_numbers.rs)
[Power Set](http://rosettacode.org/wiki/Power_set)                                                 | [power_set.rs](src/power_set.rs)
[Primality by Trial Division](http://rosettacode.org/wiki/Primality_by_Trial_Division)             | [primality_trial_div.rs](src/primality_trial_div.rs)
[Prime decomposition](http://rosettacode.org/wiki/Prime_decomposition)                             | [prime_decomposition.rs](src/prime_decomposition.rs)
[Quick Sort](http://rosettacode.org/wiki/Sorting_algorithms/Quicksort)                             | [quick_sort.rs](src/quick_sort.rs)
[Range Expansion](http://rosettacode.org/wiki/Range_expansion)                                     | [range_expansion.rs](src/range_expansion.rs)
[Read a file line by line](http://rosettacode.org/wiki/Read_a_file_line_by_line)                   | [read_file_line.rs](src/read_file_line.rs)
[Rename a file](http://rosettacode.org/wiki/Rename_a_file)                                         | [rename_a_file.rs](src/rename_a_file.rs)
[Repeat a string](http://rosettacode.org/wiki/Repeat_a_string)                                     | [repeat_str.rs](src/repeat_str.rs)
[Reverse words in a string](http://rosettacode.org/wiki/Reverse_words_in_a_string)                 | [reverse_words_str.rs](src/reverse_words_str.rs)
[Rot-13](http://rosettacode.org/wiki/Rot-13)                                                       | [rot13.rs](src/rot13.rs)
[Run-length encoding](http://rosettacode.org/wiki/Run-length_encoding)                             | [run_length_encoding.rs](src/run_length_encoding.rs)
[Sequence of non-squares](http://rosettacode.org/wiki/Sequence_of_non-squares)                     | [sequence_of_non-squares.rs](src/sequence_of_non-squares.rs)
[Set](http://rosettacode.org/wiki/Set)                                                             | [set.rs](src/set.rs)
[Sha-1](http://rosettacode.org/wiki/SHA-1)                                                         | [sha1.rs](src/sha1.rs)
[Sha-256](http://rosettacode.org/wiki/SHA-256)                                                     | [sha256.rs](src/sha256.rs)
[Short Circuit Evaluation](http://rosettacode.org/wiki/Short-circuit_evaluation)                   | [short_circuit_evaluation.rs](src/short_circuit_evaluation.rs)
[Sieve of Eratosthenes](http://rosettacode.org/wiki/Sieve_of_Eratosthenes)                         | [sieve_eratosthenes.rs](src/sieve_eratosthenes.rs)
[Sort an integer array](http://rosettacode.org/wiki/Sort_an_integer_array)                         | [sort_int.rs](src/sort_int.rs)
[Stack](http://rosettacode.org/wiki/Stack)                                                         | [stack.rs](src/stack.rs)
[Standard error](http://rosettacode.org/wiki/Hello_world/Standard_error)                           | [stderr.rs](src/stderr.rs)
[String_concatenation](http://rosettacode.org/wiki/String_concatenation)                           | [string_concatenation.rs](src/string_concatenation.rs)
[String matching](http://rosettacode.org/wiki/String_matching)                                     | [string_matching.rs](src/string_matching.rs)
[Synchronous Concurrency](http://rosettacode.org/wiki/Synchronous_concurrency)                     | [synchronous_concurrency.rs](src/synchronous_concurrency.rs)
[Webserver](http://rosettacode.org/wiki/Hello_world/Web_server)                                    | [webserver.rs](src/webserver.rs)
[Zig-zag matrix](http://rosettacode.org/wiki/Zig-zag_matrix)                                       | [zig-zag_matrix.rs](src/zig-zag_matrix.rs)

## Contributing ##
Looking to help out? Great, thanks! We have a few guidelines:

* The code you contribute *is* public domain.
* Your code should build cleanly on the `master` branch of Rust.
* Keep your code as simple as possible, please avoid Dead Code warnings.
* Don't be afraid of comments, the code is going to be written once, read hundreds of times, and maintained until past the 1.0 release of Rust.
* Include a link to the Rosetta Code Problem at the top of the code sample.
* Add a line to the Readme section below. (It's alphabetical!)
* Unit tests are strongly encouraged. Having troubles getting the build to work? Check about [Not Test Flags](https://github.com/Hoverbear/rust-rosetta/pull/96#issuecomment-43816696)

If you have unit-tests, you will need to mark `fn main`, and possibly
some other `fn`s with `#[cfg(not(test))]` to avoid dead-code warnings.
The reason dead-code warnings appear is because `main` is never called
during a test.

```rust
#[cfg(not(test))]
fn main() {
    println!("I need to be not compiled during tests");
}

#[test]
fn test_me() {
    assert!(true);
}
```

If you are unable to test your program then mark the entire file with
`// not_tested`.  This will disable testing completely for that
file.

```rust
// not_tested

fn main(){
    println!("Please add unit-tests later.");
}
```

The top of your code should look like this:

```rust
// http://rosettacode.org/wiki/foo
```
If you'd like, you're welcome to add your contact details, name, or other information as well.

[Contributors](https://github.com/Hoverbear/rust-rosetta/graphs/contributors)

## Beginners Guide to Contributing ##
If you look [here](https://github.com/Hoverbear/rust-rosetta/network) you can see how most contributions "merge" over time with the main tree. People will create multiple branches off the same main repo. So you see your long one? Instead of multiple branches coming and going off the main repo, it's one long one.

Here's an idea of what a workflow would look like (in general-ish):

**If it's your first time**

* Choose a problem off Rosetta Code.
* Fork this repo on Github. ([Help here!](https://help.github.com/articles/fork-a-repo))
* Clone your resulting repo onto your machine.

**Every other time**

* Navigate to your `rust-rosetta` directory.
* Make sure you're on `master` branch.
* Update your fork ([Details](https://help.github.com/articles/syncing-a-fork))
* Create a branch that is reasonably unique `Ein06-func-impl` is a good example.
* Make your changes for this problem.
    - Add the new definition to the README.md
    - Add one code file with the appropriate name to the `src/` directory. If you need any data there is a separate folder for that.
    - Make sure to include unit tests for us, and comments! :)
* Check `git status` to make sure you don't mangle anything else.
* Commit your changes (`git commit -a -m "Implement blah blah blah"`)
* Submit a [Pull request](https://help.github.com/articles/creating-a-pull-request) here.

**After it's accepted**

* Delete the branch.

If this is unclear or you're having difficulties, just open an issue, we'd love to help.<|MERGE_RESOLUTION|>--- conflicted
+++ resolved
@@ -28,11 +28,8 @@
 [Apply a callback to an array](http://rosettacode.org/wiki/Apply_a_callback_to_an_array)           | [callback_to_array.rs](src/callback_to_array.rs)
 [Arithmetic mean](http://rosettacode.org/wiki/Arithmetic/Integer)                                  | [arithmetic_integers.rs](src/artihmetic_integers.rs)
 [Arithmetic/Rational](http://rosettacode.org/wiki/Arithmetic/Rational)                             | [arithmetic_rational.rs](src/arithmetic_rational.rs)
-<<<<<<< HEAD
-[Arrays](http://rosettacode.org/wiki/Arrays)                                                              | [arrays.rs](src/arrays)
-=======
-[Assertions](http://rosettacode.org/wiki/Assertions)                                                      | [assertions.rs](src/assertions.rs)
->>>>>>> a3da196e
+[Arrays](http://rosettacode.org/wiki/Arrays)                                                       | [arrays.rs](src/arrays)
+[Assertions](http://rosettacode.org/wiki/Assertions)                                               | [assertions.rs](src/assertions.rs)
 [Averages/Arithmetic mean](http://rosettacode.org/wiki/Averages/Arithmetic_mean)                   | [arithmetic_mean.rs](src/arithmetic_mean.rs)
 [Averages/Mean angle](http://rosettacode.org/wiki/Averages/Mean_angle)                             | [averages_mean_angle.rs](src/averages_mean_angle.rs)
 [Balanced brackets](http://rosettacode.org/wiki/Balanced_brackets)                                 | [balanced_brackets.rs](src/balanced_brackets.rs)
